--- conflicted
+++ resolved
@@ -1,12 +1,7 @@
 from flask_wtf import FlaskForm
-<<<<<<< HEAD
-from wtforms import StringField, PasswordField, BooleanField, SubmitField, IntegerField, TextAreaField, DateTimeField
-from wtforms.validators import DataRequired, Email, EqualTo, Length, NumberRange, Optional
-=======
 from wtforms import StringField, PasswordField, BooleanField, SubmitField, IntegerField, TextAreaField, DateTimeField, ValidationError
 from wtforms.validators import DataRequired, Email, EqualTo, Length, NumberRange, Optional
 from .models import User
->>>>>>> ae00b7c1
 
 
 class RegistrationForm(FlaskForm):
@@ -18,8 +13,6 @@
     phone = StringField('Phone', validators=[Optional(), Length(max=32)])
     submit = SubmitField('Register')
 
-<<<<<<< HEAD
-=======
     def validate_username(self, username):
         # ensure username is unique
         if User.query.filter_by(username=username.data).first():
@@ -30,7 +23,6 @@
         if User.query.filter_by(email=email.data).first():
             raise ValidationError('An account with that email already exists.')
 
->>>>>>> ae00b7c1
 
 class LoginForm(FlaskForm):
     username = StringField('Username', validators=[DataRequired()])
@@ -57,10 +49,7 @@
 class ProfileForm(FlaskForm):
     full_name = StringField('Full name', validators=[Optional(), Length(max=128)])
     phone = StringField('Phone', validators=[Optional(), Length(max=32)])
-<<<<<<< HEAD
-=======
     pickup_address = StringField('Pickup address', validators=[Optional(), Length(max=255)])
     pickup_notes = TextAreaField("Pickup notes (landmarks, gate codes, where you'll wait)", validators=[Optional(), Length(max=500)])
     appearance = StringField('Appearance (clothing, hair, etc)', validators=[Optional(), Length(max=255)])
->>>>>>> ae00b7c1
     submit = SubmitField('Save')